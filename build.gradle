--- conflicted
+++ resolved
@@ -78,15 +78,10 @@
 }
 
 dependencies {
-<<<<<<< HEAD
-    implementation group: 'eu.agno3.jcifs', name: 'jcifs-ng', version: '2.1.5'
-    testImplementation group: 'org.junit.jupiter', name: 'junit-jupiter-api', version: '5.7.1'
+    implementation group: 'eu.agno3.jcifs', name: 'jcifs-ng', version: '2.1.6'
+    testImplementation group: 'org.junit.jupiter', name: 'junit-jupiter-api', version: '5.7.2'
 }
 
 test {
     useJUnitPlatform()
-=======
-    implementation group: 'eu.agno3.jcifs', name: 'jcifs-ng', version: '2.1.6'
-    testImplementation group: 'org.junit.jupiter', name: 'junit-jupiter-api', version: '5.7.2'
->>>>>>> 26629105
 }